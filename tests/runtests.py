"""
Run the test(s) listed on the command line. If a directory is listed, the script will recursively
walk the directory for files named .mk and run each.

For each test, we run gmake -f test.mk. By default, make must exit with an exit code of 0, and must print 'TEST-PASS'.

Each test is run in an empty directory.

The test file may contain lines at the beginning to alter the default behavior. These are all evaluated as python:

#T commandline: ['extra', 'params', 'here']
#T returncode: 2
#T returncode-on: {'win32': 2}
<<<<<<< HEAD
#T environment: {'VAR': 'VALUE}
=======
#T grep-for: "text"
>>>>>>> cf39a979
"""

from subprocess import Popen, PIPE, STDOUT
from optparse import OptionParser
import os, re, sys, shutil

thisdir = os.path.dirname(os.path.abspath(__file__))

o = OptionParser()
o.add_option('-m', '--make',
             dest="make", default="gmake")
o.add_option('-d', '--tempdir',
             dest="tempdir", default="_mktests")
opts, args = o.parse_args()

if len(args) == 0:
    args = ['.']

makefiles = []
for a in args:
    if os.path.isfile(a):
        makefiles.append(a)
    elif os.path.isdir(a):
        for path, dirnames, filenames in os.walk(a):
            for f in filenames:
                if f.endswith('.mk'):
                    makefiles.append('%s/%s' % (path, f))
    else:
        print >>sys.stderr, "Error: Unknown file on command line"
        sys.exit(1)

tre = re.compile('^#T ([a-z-]+): (.*)$')

for makefile in makefiles:
    print "Testing: %s" % makefile,

    if os.path.exists(opts.tempdir): shutil.rmtree(opts.tempdir)
    os.mkdir(opts.tempdir, 0755)

    # For some reason, MAKEFILE_LIST uses native paths in GNU make on Windows
    # (even in MSYS!) so we pass both TESTPATH and NATIVE_TESTPATH
    cline = [opts.make, '-C', opts.tempdir, '-f', os.path.abspath(makefile), 'TESTPATH=%s' % thisdir.replace('\\','/'), 'NATIVE_TESTPATH=%s' % thisdir]
    if sys.platform == 'win32':
        #XXX: hack to run pymake on windows
        if opts.make.endswith('.py'):
            cline = [sys.executable] + cline
        #XXX: hack so we can specialize the separator character on windows.
        # we really shouldn't need this, but y'know
        cline += ['__WIN32__=1']
        
    returncode = 0
    grepfor = None

    env = dict(os.environ)

    mdata = open(makefile)
    for line in mdata:
        m = tre.search(line)
        if m is None:
            break
        key, data = m.group(1, 2)
        data = eval(data)
        if key == 'commandline':
            cline.extend(data)
        elif key == 'returncode':
            returncode = data
        elif key == 'returncode-on':
            if sys.platform in data:
                returncode = data[sys.platform]
<<<<<<< HEAD
        elif key == 'environment':
            for k, v in data.iteritems():
                env[k] = v
=======
        elif key == 'grep-for':
            grepfor = data
>>>>>>> cf39a979
        else:
            print >>sys.stderr, "Unexpected #T key: %s" % key
            sys.exit(1)

    mdata.close()

    p = Popen(cline, stdout=PIPE, stderr=STDOUT, env=env)
    stdout, d = p.communicate()
    if p.returncode != returncode:
        print "FAIL (returncode=%i)" % p.returncode
        print stdout
    elif stdout.find('TEST-FAIL') != -1:
        print "FAIL"
        print stdout
    elif returncode == 0:
        if stdout.find(grepfor or 'TEST-PASS') != -1:
            print "PASS"
        else:
            print "FAIL (no expected output)"
            print stdout
    # check that test produced the expected output while failing
    elif grepfor:
        if stdout.find(grepfor) != -1:
            print "PASS"
        else:
            print "FAIL (no expected output)"
            print stdout
    else:
        print "EXPECTED-FAIL"

shutil.rmtree(opts.tempdir)<|MERGE_RESOLUTION|>--- conflicted
+++ resolved
@@ -11,11 +11,8 @@
 #T commandline: ['extra', 'params', 'here']
 #T returncode: 2
 #T returncode-on: {'win32': 2}
-<<<<<<< HEAD
 #T environment: {'VAR': 'VALUE}
-=======
 #T grep-for: "text"
->>>>>>> cf39a979
 """
 
 from subprocess import Popen, PIPE, STDOUT
@@ -85,14 +82,11 @@
         elif key == 'returncode-on':
             if sys.platform in data:
                 returncode = data[sys.platform]
-<<<<<<< HEAD
         elif key == 'environment':
             for k, v in data.iteritems():
                 env[k] = v
-=======
         elif key == 'grep-for':
             grepfor = data
->>>>>>> cf39a979
         else:
             print >>sys.stderr, "Unexpected #T key: %s" % key
             sys.exit(1)
