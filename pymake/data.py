"""
A representation of makefile data structures.
"""

import logging, re, os, sys
import parserdata, parser, functions, process, util, implicit
from cStringIO import StringIO

_log = logging.getLogger('pymake.data')

class DataError(util.MakeError):
    pass

class ResolutionError(DataError):
    """
    Raised when dependency resolution fails, either due to recursion or to missing
    prerequisites.This is separately catchable so that implicit rule search can try things
    without having to commit.
    """
    pass

def withoutdups(it):
    r = set()
    for i in it:
        if not i in r:
            r.add(i)
            yield i

def mtimeislater(deptime, targettime):
    """
    Is the mtime of the dependency later than the target?
    """

    if deptime is None:
        return True
    if targettime is None:
        return False
    return deptime > targettime

def getmtime(path):
    try:
        s = os.stat(path)
        return s.st_mtime
    except OSError:
        return None

def stripdotslash(s):
    if s.startswith('./'):
        return s[2:]
    return s

def stripdotslashes(sl):
    for s in sl:
        yield stripdotslash(s)

def getindent(stack):
    return ''.ljust(len(stack) - 1)

def _if_else(c, t, f):
    if c:
        return t()
    return f()

class StringExpansion(object):
    __slots__ = ('loc', 's',)
    simple = True
    
    def __init__(self, s, loc):
        assert isinstance(s, str)
        self.s = s
        self.loc = loc

    def lstrip(self):
        self.s = self.s.lstrip()

    def rstrip(self):
        self.s = self.s.rstrip()

    def isempty(self):
        return self.s == ''

    def resolve(self, i, j, fd, k=None):
        fd.write(self.s)

    def resolvestr(self, i, j, k=None):
        return self.s

    def resolvesplit(self, i, j, k=None):
        return self.s.split()

    def clone(self):
        e = Expansion(self.loc)
        e.appendstr(self.s)
        return e

    def __len__(self):
        return 1

    def __getitem__(self, i):
        assert i == 0
        return self.s, False

    def __str__(self):
        return "Exp<%s>(%r)" % (self.loc, self.s)

class Expansion(list):
    """
    A representation of expanded data, such as that for a recursively-expanded variable, a command, etc.
    """

    __slots__ = ('loc', 'hasfunc')
    simple = False

    def __init__(self, loc=None):
        # A list of (element, isfunc) tuples
        # element is either a string or a function
        self.loc = loc
        self.hasfunc = False

    @staticmethod
    def fromstring(s, path):
        return StringExpansion(s, parserdata.Location(path, 1, 0))

    def clone(self):
        e = Expansion()
        e.extend(self)
        return e

    def appendstr(self, s):
        assert isinstance(s, str)
        if s == '':
            return

        self.append((s, False))

    def appendfunc(self, func):
        assert isinstance(func, functions.Function)
        self.append((func, True))
        self.hasfunc = True

    def concat(self, o):
        """Concatenate the other expansion on to this one."""
        if o.simple:
            self.appendstr(o.s)
        else:
            self.extend(o)
            self.hasfunc = self.hasfunc or o.hasfunc

    def isempty(self):
        return (not len(self)) or self[0] == ('', False)

    def lstrip(self):
        """Strip leading literal whitespace from this expansion."""
        while True:
            i, isfunc = self[0]
            if isfunc:
                return

            i = i.lstrip()
            if i != '':
                self[0] = i, False
                return

            del self[0]

    def rstrip(self):
        """Strip trailing literal whitespace from this expansion."""
        while True:
            i, isfunc = self[-1]
            if isfunc:
                return

            i = i.rstrip()
            if i != '':
                self[-1] = i, False
                return

            del self[-1]

    def finish(self):
        if self.hasfunc:
            return self

        return StringExpansion(''.join([i for i, isfunc in self]), self.loc)

    def resolve(self, makefile, variables, fd, setting=[]):
        """
        Resolve this variable into a value, by interpolating the value
        of other variables.

        @param setting (Variable instance) the variable currently
               being set, if any. Setting variables must avoid self-referential
               loops.
        """
        assert isinstance(makefile, Makefile)
        assert isinstance(variables, Variables)
        assert isinstance(setting, list)

        for e, isfunc in self:
            if isfunc:
                e.resolve(makefile, variables, fd, setting)
            else:
                assert isinstance(e, str)
                fd.write(e)
                    
    def resolvestr(self, makefile, variables, setting=[]):
        fd = StringIO()
        self.resolve(makefile, variables, fd, setting)
        return fd.getvalue()

    def resolvesplit(self, makefile, variables, setting=[]):
        return self.resolvestr(makefile, variables, setting).split()

    def __repr__(self):
        return "<Expansion with elements: %r>" % ([e for e, isfunc in self],)

class Variables(object):
    """
    A mapping from variable names to variables. Variables have flavor, source, and value. The value is an 
    expansion object.
    """

    __slots__ = ('parent', '_map')

    FLAVOR_RECURSIVE = 0
    FLAVOR_SIMPLE = 1
    FLAVOR_APPEND = 2

    SOURCE_OVERRIDE = 0
    SOURCE_COMMANDLINE = 1
    SOURCE_MAKEFILE = 2
    SOURCE_ENVIRONMENT = 3
    SOURCE_AUTOMATIC = 4
    SOURCE_IMPLICIT = 5

    def __init__(self, parent=None):
        self._map = {} # vname -> flavor, source, valuestr, valueexp
        self.parent = parent

    def readfromenvironment(self, env):
        for k, v in env.iteritems():
            self.set(k, self.FLAVOR_SIMPLE, self.SOURCE_ENVIRONMENT, v)

    def get(self, name, expand=True):
        """
        Get the value of a named variable. Returns a tuple (flavor, source, value)

        If the variable is not present, returns (None, None, None)

        @param expand If true, the value will be returned as an expansion. If false,
        it will be returned as an unexpanded string.
        """
        flavor, source, valuestr, valueexp = self._map.get(name, (None, None, None, None))
        if flavor is not None:
            if expand and flavor != self.FLAVOR_SIMPLE and valueexp is None:
                d = parser.Data.fromstring(valuestr, parserdata.Location("Expansion of variables '%s'" % (name,), 1, 0))
                valueexp, t, o = parser.parsemakesyntax(d, 0, (), parser.iterdata)
                self._map[name] = flavor, source, valuestr, valueexp

            if flavor == self.FLAVOR_APPEND:
                if self.parent:
                    pflavor, psource, pvalue = self.parent.get(name, expand)
                else:
                    pflavor, psource, pvalue = None, None, None

                if pvalue is None:
                    flavor = self.FLAVOR_RECURSIVE
                    # fall through
                else:
                    if source > psource:
                        # TODO: log a warning?
                        return pflavor, psource, pvalue

                    if not expand:
                        return pflavor, psource, pvalue + ' ' + valuestr

                    pvalue = pvalue.clone()
                    pvalue.appendstr(' ')
                    pvalue.concat(valueexp)

                    return pflavor, psource, pvalue
                    
            if not expand:
                return flavor, source, valuestr

            if flavor == self.FLAVOR_RECURSIVE:
                val = valueexp
            else:
                val = Expansion.fromstring(valuestr, "Expansion of variable '%s'" % (name,))

            return flavor, source, val

        if self.parent is not None:
            return self.parent.get(name, expand)

        return (None, None, None)

    def set(self, name, flavor, source, value):
        assert flavor in (self.FLAVOR_RECURSIVE, self.FLAVOR_SIMPLE)
        assert source in (self.SOURCE_OVERRIDE, self.SOURCE_COMMANDLINE, self.SOURCE_MAKEFILE, self.SOURCE_ENVIRONMENT, self.SOURCE_AUTOMATIC, self.SOURCE_IMPLICIT)
        assert isinstance(value, str), "expected str, got %s" % type(value)

        prevflavor, prevsource, prevvalue = self.get(name)
        if prevsource is not None and source > prevsource:
            # TODO: give a location for this warning
            _log.info("not setting variable '%s', set by higher-priority source to value '%s'" % (name, prevvalue))
            return

        self._map[name] = flavor, source, value, None

    def append(self, name, source, value, variables, makefile):
        assert source in (self.SOURCE_OVERRIDE, self.SOURCE_MAKEFILE, self.SOURCE_AUTOMATIC)
        assert isinstance(value, str)

        if name not in self._map:
            self._map[name] = self.FLAVOR_APPEND, source, value, None
            return

        prevflavor, prevsource, prevvalue, valueexp = self._map[name]
        if source > prevsource:
            # TODO: log a warning?
            return

        if prevflavor == self.FLAVOR_SIMPLE:
            d = parser.Data.fromstring(value, parserdata.Location("Expansion of variables '%s'" % (name,), 1, 0))
            valueexp, t, o = parser.parsemakesyntax(d, 0, (), parser.iterdata)

            val = valueexp.resolvestr(makefile, variables, [name])
            self._map[name] = prevflavor, prevsource, prevvalue + ' ' + val, None
            return

        newvalue = prevvalue + ' ' + value
        self._map[name] = prevflavor, prevsource, newvalue, None

    def merge(self, other):
        assert isinstance(other, Variables)
        for k, flavor, source, value in other:
            self.set(k, flavor, source, value)

    def __iter__(self):
        for k, (flavor, source, value, valueexp) in self._map.iteritems():
            yield k, flavor, source, value

    def __contains__(self, item):
        return item in self._map

class Pattern(object):
    """
    A pattern is a string, possibly with a % substitution character. From the GNU make manual:

    '%' characters in pattern rules can be quoted with precending backslashes ('\'). Backslashes that
    would otherwise quote '%' charcters can be quoted with more backslashes. Backslashes that
    quote '%' characters or other backslashes are removed from the pattern before it is compared t
    file names or has a stem substituted into it. Backslashes that are not in danger of quoting '%'
    characters go unmolested. For example, the pattern the\%weird\\%pattern\\ has `the%weird\' preceding
    the operative '%' character, and 'pattern\\' following it. The final two backslashes are left alone
    because they cannot affect any '%' character.

    This insane behavior probably doesn't matter, but we're compatible just for shits and giggles.
    """

    __slots__ = ('data')

    def __init__(self, s):
        r = []
        i = 0
        while i < len(s):
            c = s[i]
            if c == '\\':
                nc = s[i + 1]
                if nc == '%':
                    r.append('%')
                    i += 1
                elif nc == '\\':
                    r.append('\\')
                    i += 1
                else:
                    r.append(c)
            elif c == '%':
                self.data = (''.join(r), s[i+1:])
                return
            else:
                r.append(c)
            i += 1

        # This is different than (s,) because \% and \\ have been unescaped. Parsing patterns is
        # context-sensitive!
        self.data = (''.join(r),)

    def ismatchany(self):
        return self.data == ('','')

    def ispattern(self):
        return len(self.data) == 2

    def __hash__(self):
        return self.data.__hash__()

    def __eq__(self, o):
        assert isinstance(o, Pattern)
        return self.data == o.data

    def gettarget(self):
        assert not self.ispattern()
        return self.data[0]

    def hasslash(self):
        return self.data[0].find('/') != -1 or self.data[1].find('/') != -1

    def match(self, word):
        """
        Match this search pattern against a word (string).

        @returns None if the word doesn't match, or the matching stem.
                      If this is a %-less pattern, the stem will always be ''
        """
        d = self.data
        if len(d) == 1:
            if word == d[0]:
                return word
            return None

        d0, d1 = d
        l1 = len(d0)
        l2 = len(d1)
        if len(word) >= l1 + l2 and word.startswith(d0) and word.endswith(d1):
            if l2 == 0:
                return word[l1:]
            return word[l1:-l2]

        return None

    def resolve(self, dir, stem):
        if self.ispattern():
            return dir + self.data[0] + stem + self.data[1]

        return self.data[0]

    def subst(self, replacement, word, mustmatch):
        """
        Given a word, replace the current pattern with the replacement pattern, a la 'patsubst'

        @param mustmatch If true and this pattern doesn't match the word, throw a DataError. Otherwise
                         return word unchanged.
        """
        assert isinstance(replacement, str)

        stem = self.match(word)
        if stem is None:
            if mustmatch:
                raise DataError("target '%s' doesn't match pattern" % (word,))
            return word

        if not self.ispattern():
            # if we're not a pattern, the replacement is not parsed as a pattern either
            return replacement

        return Pattern(replacement).resolve('', stem)

    def __repr__(self):
        return "<Pattern with data %r>" % (self.data,)

    _backre = re.compile(r'[%\\]')
    def __str__(self):
        if not self.ispattern():
            return self._backre.sub(r'\\\1', self.data[0])

        return self._backre.sub(r'\\\1', self.data[0]) + '%' + self.data[1]

class RemakeTargetSerially(object):
    __slots__ = ('target', 'makefile', 'indent', 'rlist')

    def __init__(self, target, makefile, indent, rlist):
        self.target = target
        self.makefile = makefile
        self.indent = indent
        self.rlist = rlist
        self.commandscb(False)

    def resolvecb(self, error, didanything):
        assert error in (True, False)

        if didanything:
            self.target.didanything = True

        if error:
            self.target.error = True
            self.makefile.error = True
            if not self.makefile.keepgoing:
                self.target.notifydone(self.makefile)
                return
            else:
                # don't run the commands!
                del self.rlist[0]
                self.commandscb(error=False)
        else:
            self.rlist.pop(0).runcommands(self.indent, self.commandscb)

    def commandscb(self, error):
        assert error in (True, False)

        if error:
            self.target.error = True
            self.makefile.error = True

        if self.target.error and not self.makefile.keepgoing:
            self.target.notifydone(self.makefile)
            return

        if not len(self.rlist):
            self.target.notifydone(self.makefile)
        else:
            self.rlist[0].resolvedeps(True, self.resolvecb)

class RemakeTargetParallel(object):
    __slots__ = ('target', 'makefile', 'indent', 'rlist', 'rulesremaining', 'currunning')

    def __init__(self, target, makefile, indent, rlist):
        self.target = target
        self.makefile = makefile
        self.indent = indent
        self.rlist = rlist

        self.rulesremaining = len(rlist)
        self.currunning = False

        for r in rlist:
            makefile.context.defer(self.doresolve, r)

    def doresolve(self, r):
        if self.makefile.error and not self.makefile.keepgoing:
            r.error = True
            self.resolvecb(True, False)
        else:
            r.resolvedeps(False, self.resolvecb)

    def resolvecb(self, error, didanything):
        assert error in (True, False)

        if error:
            self.target.error = True

        if didanything:
            self.target.didanything = True

        self.rulesremaining -= 1

        # commandscb takes care of the details if we're currently building
        # something
        if self.currunning:
            return

        self.runnext()

    def runnext(self):
        assert not self.currunning

        if self.makefile.error and not self.makefile.keepgoing:
            self.rlist = []
        else:
            while len(self.rlist) and self.rlist[0].error:
                del self.rlist[0]

        if not len(self.rlist):
            if not self.rulesremaining:
                self.target.notifydone(self.makefile)
            return

        if self.rlist[0].depsremaining != 0:
            return

        self.currunning = True
        self.rlist.pop(0).runcommands(self.indent, self.commandscb)

    def commandscb(self, error):
        assert error in (True, False)
        if error:
            self.target.error = True
            self.makefile.error = True

        assert self.currunning
        self.currunning = False
        self.runnext()

class RemakeRuleContext(object):
    def __init__(self, target, makefile, rule, deps,
                 targetstack, avoidremakeloop):
        self.target = target
        self.makefile = makefile
        self.rule = rule
        self.deps = deps
        self.targetstack = targetstack
        self.avoidremakeloop = avoidremakeloop

        self.running = False
        self.error = False
        self.depsremaining = len(deps) + 1
        self.remake = False

    def resolvedeps(self, serial, cb):
        self.resolvecb = cb
        self.didanything = False
        if serial:
            self._resolvedepsserial()
        else:
            self._resolvedepsparallel()

    def _weakdepfinishedserial(self, error, didanything):
        if error:
            self.remake = True
        self._depfinishedserial(False, didanything)

    def _depfinishedserial(self, error, didanything):
        assert error in (True, False)

        if didanything:
            self.didanything = True

        if error:
            self.error = True
            if not self.makefile.keepgoing:
                self.resolvecb(error=True, didanything=self.didanything)
                return
        
        if len(self.resolvelist):
            dep, weak = self.resolvelist.pop(0)
            self.makefile.context.defer(dep.make,
                                        self.makefile, self.targetstack, weak and self._weakdepfinishedserial or self._depfinishedserial)
        else:
            self.resolvecb(error=self.error, didanything=self.didanything)

    def _resolvedepsserial(self):
        self.resolvelist = list(self.deps)
        self._depfinishedserial(False, False)

    def _startdepparallel(self, d):
        if self.makefile.error:
            depfinished(True, False)
        else:
            dep, weak = d
            dep.make(self.makefile, self.targetstack, weak and self._weakdepfinishedparallel or self._depfinishedparallel)

    def _weakdepfinishedparallel(self, error, didanything):
        if error:
            self.remake = True
        self._depfinishedparallel(False, didanything)

    def _depfinishedparallel(self, error, didanything):
        assert error in (True, False)

        if error:
            print "<%s>: Found error" % self.target.target
            self.error = True
        if didanything:
            self.didanything = True

        self.depsremaining -= 1
        if self.depsremaining == 0:
            self.resolvecb(error=self.error, didanything=self.didanything)

    def _resolvedepsparallel(self):
        self.depsremaining -= 1
        if self.depsremaining == 0:
            self.resolvecb(error=self.error, didanything=self.didanything)
            return

        self.didanything = False

        for d in self.deps:
            self.makefile.context.defer(self._startdepparallel, d)

    def _commandcb(self, error):
        assert error in (True, False)

        if error:
            self.runcb(error=True)
            return

        if len(self.commands):
            self.commands.pop(0)(self._commandcb)
        else:
            self.runcb(error=False)

    def runcommands(self, indent, cb):
        assert not self.running
        self.running = True

        self.runcb = cb

        if self.rule is None or not len(self.rule.commands):
            if self.target.mtime is None:
                self.target.beingremade()
            else:
                for d, weak in self.deps:
                    if mtimeislater(d.mtime, self.target.mtime):
                        self.target.beingremade()
                        break
            cb(error=False)
            return

        if self.rule.doublecolon:
            if len(self.deps) == 0:
                if self.avoidremakeloop:
                    _log.info("%sNot remaking %s using rule at %s because it would introduce an infinite loop.", indent, self.target.target, self.rule.loc)
                    cb(error=False)
                    return

        remake = self.remake
        if remake:
            _log.info("%sRemaking %s using rule at %s: weak dependency was not found.", indent, self.target.target, self.rule.loc)
        else:
            if self.target.mtime is None:
                remake = True
                _log.info("%sRemaking %s using rule at %s: target doesn't exist or is a forced target", indent, self.target.target, self.rule.loc)

        if not remake:
            if self.rule.doublecolon:
                if len(self.deps) == 0:
                    _log.info("%sRemaking %s using rule at %s because there are no prerequisites listed for a double-colon rule.", indent, self.target.target, self.rule.loc)
                    remake = True

        if not remake:
            for d, weak in self.deps:
                if mtimeislater(d.mtime, self.target.mtime):
                    _log.info("%sRemaking %s using rule at %s because %s is newer.", indent, self.target.target, self.rule.loc, d.target)
                    remake = True
                    break

        if remake:
            self.target.beingremade()
            self.target.didanything = True
            try:
                self.commands = [c for c in self.rule.getcommands(self.target, self.makefile)]
            except util.MakeError, e:
                print e
                sys.stdout.flush()
                cb(error=True)
                return

            self._commandcb(False)
        else:
            cb(error=False)

MAKESTATE_NONE = 0
MAKESTATE_FINISHED = 1
MAKESTATE_WORKING = 2

class Target(object):
    """
    An actual (non-pattern) target.

    It holds target-specific variables and a list of rules. It may also point to a parent
    PatternTarget, if this target is being created by an implicit rule.

    The rules associated with this target may be Rule instances or, in the case of static pattern
    rules, PatternRule instances.
    """

    wasremade = False

    def __init__(self, target, makefile):
        assert isinstance(target, str)
        self.target = target
        self.vpathtarget = None
        self.rules = []
        self.variables = Variables(makefile.variables)
        self.explicit = False
        self._state = MAKESTATE_NONE

    def addrule(self, rule):
        assert isinstance(rule, (Rule, PatternRuleInstance))
        if len(self.rules) and rule.doublecolon != self.rules[0].doublecolon:
            raise DataError("Cannot have single- and double-colon rules for the same target. Prior rule location: %s" % self.rules[0].loc, rule.loc)

        if isinstance(rule, PatternRuleInstance):
            if len(rule.prule.targetpatterns) != 1:
                raise DataError("Static pattern rules must only have one target pattern", rule.prule.loc)
            if rule.prule.targetpatterns[0].match(self.target) is None:
                raise DataError("Static pattern rule doesn't match target '%s'" % self.target, rule.loc)

        self.rules.append(rule)

    def isdoublecolon(self):
        return self.rules[0].doublecolon

    def isphony(self, makefile):
        """Is this a phony target? We don't check for existence of phony targets."""
        return makefile.gettarget('.PHONY').hasdependency(self.target)

    def hasdependency(self, t):
        for rule in self.rules:
            if t in rule.prerequisites:
                return True

        return False

    def resolveimplicitrule(self, makefile, targetstack, rulestack):
        """
        Try to resolve an implicit rule to build this target.
        """
        # The steps in the GNU make manual Implicit-Rule-Search.html are very detailed. I hope they can be trusted.

        indent = getindent(targetstack)

        _log.info("%sSearching for implicit rule to make '%s'", indent, self.target)

        dir, s, file = util.strrpartition(self.target, '/')
        dir = dir + s

        candidates = [] # list of PatternRuleInstance

        hasmatch = util.any((r.hasspecificmatch(file) for r in makefile.implicitrules))

        for r in makefile.implicitrules:
            if r in rulestack:
                _log.info("%s %s: Avoiding implicit rule recursion", indent, r.loc)
                continue

            if not len(r.commands):
                continue

            for ri in r.matchesfor(dir, file, hasmatch):
                candidates.append(ri)
            
        newcandidates = []

        for r in candidates:
            depfailed = None
            for p in r.prerequisites:
                t = makefile.gettarget(p)
                t.resolvevpath(makefile)
                if not t.explicit and t.mtime is None:
                    depfailed = p
                    break

            if depfailed is not None:
                if r.doublecolon:
                    _log.info("%s Terminal rule at %s doesn't match: prerequisite '%s' not mentioned and doesn't exist.", indent, r.loc, depfailed)
                else:
                    newcandidates.append(r)
                continue

            _log.info("%sFound implicit rule at %s for target '%s'", indent, r.loc, self.target)
            self.rules.append(r)
            return

        # Try again, but this time with chaining and without terminal (double-colon) rules

        for r in newcandidates:
            newrulestack = rulestack + [r.prule]

            depfailed = None
            for p in r.prerequisites:
                t = makefile.gettarget(p)
                try:
                    t.resolvedeps(makefile, targetstack, newrulestack, True)
                except ResolutionError:
                    depfailed = p
                    break

            if depfailed is not None:
                _log.info("%s Rule at %s doesn't match: prerequisite '%s' could not be made.", indent, r.loc, depfailed)
                continue

            _log.info("%sFound implicit rule at %s for target '%s'", indent, r.loc, self.target)
            self.rules.append(r)
            return

        _log.info("%sCouldn't find implicit rule to remake '%s'", indent, self.target)

    def ruleswithcommands(self):
        "The number of rules with commands"
        return reduce(lambda i, rule: i + (len(rule.commands) > 0), self.rules, 0)

    def resolvedeps(self, makefile, targetstack, rulestack, recursive):
        """
        Resolve the actual path of this target, using vpath if necessary.

        Recursively resolve dependencies of this target. This means finding implicit
        rules which match the target, if appropriate.

        Figure out whether this target needs to be rebuild, and set self.outofdate
        appropriately.

        @param targetstack is the current stack of dependencies being resolved. If
               this target is already in targetstack, bail to prevent infinite
               recursion.
        @param rulestack is the current stack of implicit rules being used to resolve
               dependencies. A rule chain cannot use the same implicit rule twice.
        """
        assert makefile.parsingfinished

        if self.target in targetstack:
            raise ResolutionError("Recursive dependency: %s -> %s" % (
                    " -> ".join(targetstack), self.target))

        targetstack = targetstack + [self.target]
        
        indent = getindent(targetstack)

        _log.info("%sConsidering target '%s'", indent, self.target)

        self.resolvevpath(makefile)

        # Sanity-check our rules. If we're single-colon, only one rule should have commands
        ruleswithcommands = self.ruleswithcommands()
        if len(self.rules) and not self.isdoublecolon():
            if ruleswithcommands > 1:
                # In GNU make this is a warning, not an error. I'm going to be stricter.
                # TODO: provide locations
                raise DataError("Target '%s' has multiple rules with commands." % self.target)

        if ruleswithcommands == 0:
            self.resolveimplicitrule(makefile, targetstack, rulestack)

        # If a target is mentioned, but doesn't exist, has no commands and no
        # prerequisites, it is special and exists just to say that targets which
        # depend on it are always out of date. This is like .FORCE but more
        # compatible with other makes.
        # Otherwise, we don't know how to make it.
        if not len(self.rules) and self.mtime is None and not util.any((len(rule.prerequisites) > 0
                                                                        for rule in self.rules)):
            raise ResolutionError("No rule to make target '%s' needed by %r" % (self.target,
                                                                                targetstack))

        if recursive:
            for r in self.rules:
                newrulestack = rulestack + [r]
                for d in r.prerequisites:
                    dt = makefile.gettarget(d)
                    if dt.explicit:
                        continue

                    dt.resolvedeps(makefile, targetstack, newrulestack, True)

        for v in makefile.getpatternvariablesfor(self.target):
            self.variables.merge(v)

    def resolvevpath(self, makefile):
        if self.vpathtarget is not None:
            return

        if self.isphony(makefile):
            self.vpathtarget = self.target
            self.mtime = None
            return

        if self.target.startswith('-l'):
            stem = self.target[2:]
            f, s, e = makefile.variables.get('.LIBPATTERNS')
            if e is not None:
                libpatterns = [Pattern(stripdotslash(s)) for s in e.resolvesplit(makefile, makefile.variables)]
                if len(libpatterns):
                    searchdirs = ['']
                    searchdirs.extend(makefile.getvpath(self.target))

                    for lp in libpatterns:
                        if not lp.ispattern():
                            raise DataError('.LIBPATTERNS contains a non-pattern')

                        libname = lp.resolve('', stem)

                        for dir in searchdirs:
                            libpath = util.normaljoin(dir, libname).replace('\\', '/')
                            fspath = util.normaljoin(makefile.workdir, libpath)
                            mtime = getmtime(fspath)
                            if mtime is not None:
                                self.vpathtarget = libpath
                                self.mtime = mtime
                                return

                    self.vpathtarget = self.target
                    self.mtime = None
                    return

        search = [self.target]
        if not os.path.isabs(self.target):
            search += [util.normaljoin(dir, self.target).replace('\\', '/')
                       for dir in makefile.getvpath(self.target)]

        for t in search:
            fspath = util.normaljoin(makefile.workdir, t).replace('\\', '/')
            mtime = getmtime(fspath)
#            _log.info("Searching %s ... checking %s ... mtime %r" % (t, fspath, mtime))
            if mtime is not None:
                self.vpathtarget = t
                self.mtime = mtime
                return

        self.vpathtarget = self.target
        self.mtime = None
        
    def beingremade(self):
        """
        When we remake ourself, we need to reset our mtime and vpathtarget.

        We store our old mtime so that $? can calculate out-of-date prerequisites.
        """
        self.realmtime = self.mtime
        self.mtime = None
        self.vpathtarget = self.target
        self.wasremade = True

    def notifydone(self, makefile):
        assert self._state == MAKESTATE_WORKING, "State was %s" % self._state

        self._state = MAKESTATE_FINISHED
        for cb in self._callbacks:
            makefile.context.defer(cb, error=self.error, didanything=self.didanything)
        del self._callbacks 

    def make(self, makefile, targetstack, cb, avoidremakeloop=False, printerror=True):
        """
        If we are out of date, asynchronously make ourself. This is a multi-stage process, mostly handled
        by the helper objects RemakeTargetSerially, RemakeTargetParallel,
        RemakeRuleContext. These helper objects should keep us from developing
        any cyclical dependencies.

        * resolve dependencies (synchronous)
        * gather a list of rules to execute and related dependencies (synchronous)
        * for each rule (in parallel)
        ** remake dependencies (asynchronous)
        ** build list of commands to execute (synchronous)
        ** execute each command (asynchronous)
        * asynchronously notify when all rules are complete

        @param cb A callback function to notify when remaking is finished. It is called
               thusly: callback(error=True/False, didanything=True/False)
               If there is no asynchronous activity to perform, the callback may be called directly.
        """

        serial = makefile.context.jcount == 1
        
        if self._state == MAKESTATE_FINISHED:
            cb(error=self.error, didanything=self.didanything)
            return
            
        if self._state == MAKESTATE_WORKING:
            assert not serial
            self._callbacks.append(cb)
            return

        assert self._state == MAKESTATE_NONE

        self._state = MAKESTATE_WORKING
        self._callbacks = [cb]
        self.error = False
        self.didanything = False

        indent = getindent(targetstack)

        try:
            self.resolvedeps(makefile, targetstack, [], False)
        except util.MakeError, e:
            if printerror:
                print e
            self.error = True
            self.notifydone(makefile)
            return

        assert self.vpathtarget is not None, "Target was never resolved!"
        if not len(self.rules):
            self.notifydone(makefile)
            return

        if self.isdoublecolon():
            rulelist = [RemakeRuleContext(self, makefile, r, [(makefile.gettarget(p), False) for p in r.prerequisites], targetstack, avoidremakeloop) for r in self.rules]
        else:
            alldeps = []

            commandrule = None
            for r in self.rules:
                rdeps = [(makefile.gettarget(p), r.weakdeps) for p in r.prerequisites]
                if len(r.commands):
                    assert commandrule is None
                    commandrule = r
                    # The dependencies of the command rule are resolved before other dependencies,
                    # no matter the ordering of the other no-command rules
                    alldeps[0:0] = rdeps
                else:
                    alldeps.extend(rdeps)

            rulelist = [RemakeRuleContext(self, makefile, commandrule, alldeps, targetstack, avoidremakeloop)]

        targetstack = targetstack + [self.target]

        if serial:
            RemakeTargetSerially(self, makefile, indent, rulelist)
        else:
            RemakeTargetParallel(self, makefile, indent, rulelist)

def dirpart(p):
    d, s, f = util.strrpartition(p, '/')
    if d == '':
        return '.'

    return d

def filepart(p):
    d, s, f = util.strrpartition(p, '/')
    return f

def setautomatic(v, name, plist):
    v.set(name, Variables.FLAVOR_SIMPLE, Variables.SOURCE_AUTOMATIC, ' '.join(plist))
    v.set(name + 'D', Variables.FLAVOR_SIMPLE, Variables.SOURCE_AUTOMATIC, ' '.join((dirpart(p) for p in plist)))
    v.set(name + 'F', Variables.FLAVOR_SIMPLE, Variables.SOURCE_AUTOMATIC, ' '.join((filepart(p) for p in plist)))

def setautomaticvariables(v, makefile, target, prerequisites):
    prtargets = [makefile.gettarget(p) for p in prerequisites]
    prall = [pt.vpathtarget for pt in prtargets]
    proutofdate = [pt.vpathtarget for pt in withoutdups(prtargets)
                   if target.realmtime is None or mtimeislater(pt.mtime, target.realmtime)]
    
    setautomatic(v, '@', [target.vpathtarget])
    if len(prall):
        setautomatic(v, '<', [prall[0]])

    setautomatic(v, '?', proutofdate)
    setautomatic(v, '^', list(withoutdups(prall)))
    setautomatic(v, '+', prall)

def splitcommand(command):
    """
    Using the esoteric rules, split command lines by unescaped newlines.
    """
    start = 0
    i = 0
    while i < len(command):
        c = command[i]
        if c == '\\':
            i += 1
        elif c == '\n':
            yield command[start:i]
            i += 1
            start = i
            continue

        i += 1

    if i > start:
        yield command[start:i]

def findmodifiers(command):
    """
    Find any of +-@% prefixed on the command.
    @returns (command, isHidden, isRecursive, ignoreErrors, isNative)
    """

    isHidden = False
    isRecursive = False
    ignoreErrors = False
    isNative = False

    realcommand = command.lstrip(' \t\n@+-%')
    modset = set(command[:-len(realcommand)])
    return realcommand, '@' in modset, '+' in modset, '-' in modset, '%' in modset

class _CommandWrapper(object):
    def __init__(self, cline, ignoreErrors, loc, context, **kwargs):
        self.ignoreErrors = ignoreErrors
        self.loc = loc
        self.cline = cline
        self.kwargs = kwargs
        self.context = context

    def _cb(self, res):
        if res != 0 and not self.ignoreErrors:
            print "%s: command '%s' failed, return code %i" % (self.loc, self.cline, res)
            self.usercb(error=True)
        else:
            self.usercb(error=False)

    def __call__(self, cb):
        self.usercb = cb
        process.call(self.cline, loc=self.loc, cb=self._cb, context=self.context, **self.kwargs)

class _NativeWrapper(_CommandWrapper):
    def __init__(self, cline, ignoreErrors, loc, context,
                 pycommandpath, **kwargs):
        _CommandWrapper.__init__(self, cline, ignoreErrors, loc, context,
                                 **kwargs)
        # get the module and method to call
        parts, badchar = process.clinetoargv(cline)
        if parts is None:
            raise DataError("native command '%s': shell metacharacter '%s' in command line" % (cline, badchar), self.loc)
        if len(parts) < 2:
            raise DataError("native command '%s': no method name specified" % cline, self.loc)
        if pycommandpath:
            self.pycommandpath = re.split('[%s\s]+' % os.pathsep,
                                          pycommandpath)
        else:
            self.pycommandpath = None
        self.module = parts[0]
        self.method = parts[1]
        self.cline_list = parts[2:]

    def __call__(self, cb):
        self.usercb = cb
        process.call_native(self.module, self.method, self.cline_list,
                            loc=self.loc, cb=self._cb, context=self.context,
                            pycommandpath=self.pycommandpath, **self.kwargs)

def getcommandsforrule(rule, target, makefile, prerequisites, stem):
    v = Variables(parent=target.variables)
    setautomaticvariables(v, makefile, target, prerequisites)
    if stem is not None:
        setautomatic(v, '*', [stem])

    env = makefile.getsubenvironment(v)

    for c in rule.commands:
        cstring = c.resolvestr(makefile, v)
        for cline in splitcommand(cstring):
<<<<<<< HEAD
            cline, isHidden, isRecursive, ignoreErrors = findmodifiers(cline)
            if isHidden or makefile.silent:
=======
            cline, isHidden, isRecursive, ignoreErrors, isNative = findmodifiers(cline)
            if isHidden:
>>>>>>> a9794a7e
                echo = None
            else:
                echo = "%s$ %s" % (c.loc, cline)
            if not isNative:
                yield _CommandWrapper(cline, ignoreErrors=ignoreErrors, env=env, cwd=makefile.workdir, loc=c.loc, context=makefile.context,
                                      echo=echo)
            else:
                f, s, e = v.get("PYCOMMANDPATH", True)
                if e:
                    e = e.resolvestr(makefile, v, ["PYCOMMANDPATH"])
                yield _NativeWrapper(cline, ignoreErrors=ignoreErrors,
                                     env=env, cwd=makefile.workdir,
                                     loc=c.loc, context=makefile.context,
                                     echo=echo, pycommandpath=e)

class Rule(object):
    """
    A rule contains a list of prerequisites and a list of commands. It may also
    contain rule-specific variables. This rule may be associated with multiple targets.
    """

    def __init__(self, prereqs, doublecolon, loc, weakdeps):
        self.prerequisites = prereqs
        self.doublecolon = doublecolon
        self.commands = []
        self.loc = loc
        self.weakdeps = weakdeps

    def addcommand(self, c):
        assert isinstance(c, (Expansion, StringExpansion))
        self.commands.append(c)

    def getcommands(self, target, makefile):
        assert isinstance(target, Target)

        return getcommandsforrule(self, target, makefile, self.prerequisites, stem=None)
        # TODO: $* in non-pattern rules?

class PatternRuleInstance(object):
    weakdeps = False

    """
    A pattern rule instantiated for a particular target. It has the same API as Rule, but
    different internals, forwarding most information on to the PatternRule.
    """
    def __init__(self, prule, dir, stem, ismatchany):
        assert isinstance(prule, PatternRule)

        self.dir = dir
        self.stem = stem
        self.prule = prule
        self.prerequisites = prule.prerequisitesforstem(dir, stem)
        self.doublecolon = prule.doublecolon
        self.loc = prule.loc
        self.ismatchany = ismatchany
        self.commands = prule.commands

    def getcommands(self, target, makefile):
        assert isinstance(target, Target)
        return getcommandsforrule(self, target, makefile, self.prerequisites, stem=self.dir + self.stem)

    def __str__(self):
        return "Pattern rule at %s with stem '%s', matchany: %s doublecolon: %s" % (self.loc,
                                                                                    self.dir + self.stem,
                                                                                    self.ismatchany,
                                                                                    self.doublecolon)

class PatternRule(object):
    """
    An implicit rule or static pattern rule containing target patterns, prerequisite patterns,
    and a list of commands.
    """

    def __init__(self, targetpatterns, prerequisites, doublecolon, loc):
        self.targetpatterns = targetpatterns
        self.prerequisites = prerequisites
        self.doublecolon = doublecolon
        self.loc = loc
        self.commands = []

    def addcommand(self, c):
        assert isinstance(c, (Expansion, StringExpansion))
        self.commands.append(c)

    def ismatchany(self):
        return util.any((t.ismatchany() for t in self.targetpatterns))

    def hasspecificmatch(self, file):
        for p in self.targetpatterns:
            if not p.ismatchany() and p.match(file) is not None:
                return True

        return False

    def matchesfor(self, dir, file, skipsinglecolonmatchany):
        """
        Determine all the target patterns of this rule that might match target t.
        @yields a PatternRuleInstance for each.
        """

        for p in self.targetpatterns:
            matchany = p.ismatchany()
            if matchany:
                if skipsinglecolonmatchany and not self.doublecolon:
                    continue

                yield PatternRuleInstance(self, dir, file, True)
            else:
                stem = p.match(dir + file)
                if stem is not None:
                    yield PatternRuleInstance(self, '', stem, False)
                else:
                    stem = p.match(file)
                    if stem is not None:
                        yield PatternRuleInstance(self, dir, stem, False)

    def prerequisitesforstem(self, dir, stem):
        return [p.resolve(dir, stem) for p in self.prerequisites]

class _RemakeContext(object):
    def __init__(self, makefile, cb):
        self.makefile = makefile
        self.included = [(makefile.gettarget(f), required)
                         for f, required in makefile.included]
        self.toremake = list(self.included)
        self.cb = cb

        self.remakecb(error=False, didanything=False)

    def remakecb(self, error, didanything):
        assert error in (True, False)

        if error and self.required:
            print "Error remaking makefiles (ignored)"

        if len(self.toremake):
            target, self.required = self.toremake.pop(0)
            target.make(self.makefile, [], avoidremakeloop=True, cb=self.remakecb, printerror=False)
        else:
            for t, required in self.included:
                if t.wasremade:
                    _log.info("Included file %s was remade, restarting make", t.target)
                    self.cb(remade=True)
                    return
                elif required and t.mtime is None:
                    self.cb(remade=False, error=DataError("No rule to remake missing include file %s" % t.target))
                    return

            self.cb(remade=False)

class Makefile(object):
    """
    The top-level data structure for makefile execution. It holds Targets, implicit rules, and other
    state data.
    """

    def __init__(self, workdir=None, env=None, restarts=0, make=None,
                 makeflags='', makeoverrides='',
                 makelevel=0, context=None, targets=(), keepgoing=False,
                 silent=False):
        self.defaulttarget = None

        if env is None:
            env = os.environ
        self.env = env

        self.variables = Variables()
        self.variables.readfromenvironment(env)

        self.context = context
        self.exportedvars = {}
        self._targets = {}
        self.keepgoing = keepgoing
        self.silent = silent
        self._patternvariables = [] # of (pattern, variables)
        self.implicitrules = []
        self.parsingfinished = False

        self._patternvpaths = [] # of (pattern, [dir, ...])

        if workdir is None:
            workdir = os.getcwd()
        workdir = os.path.realpath(workdir)
        self.workdir = workdir
        self.variables.set('CURDIR', Variables.FLAVOR_SIMPLE,
                           Variables.SOURCE_AUTOMATIC, workdir.replace('\\','/'))

        # the list of included makefiles, whether or not they existed
        self.included = []

        self.variables.set('MAKE_RESTARTS', Variables.FLAVOR_SIMPLE,
                           Variables.SOURCE_AUTOMATIC, restarts > 0 and str(restarts) or '')

        self.variables.set('.PYMAKE', Variables.FLAVOR_SIMPLE,
                           Variables.SOURCE_MAKEFILE, "1")
        if make is not None:
            self.variables.set('MAKE', Variables.FLAVOR_SIMPLE,
                               Variables.SOURCE_MAKEFILE, make)

        if makeoverrides != '':
            self.variables.set('-*-command-variables-*-', Variables.FLAVOR_SIMPLE,
                               Variables.SOURCE_AUTOMATIC, makeoverrides)
            makeflags += ' -- $(MAKEOVERRIDES)'

        self.variables.set('MAKEOVERRIDES', Variables.FLAVOR_RECURSIVE,
                           Variables.SOURCE_ENVIRONMENT,
                           '${-*-command-variables-*-}')

        self.variables.set('MAKEFLAGS', Variables.FLAVOR_RECURSIVE,
                           Variables.SOURCE_MAKEFILE, makeflags)
        self.exportedvars['MAKEFLAGS'] = True

        self.makelevel = makelevel
        self.variables.set('MAKELEVEL', Variables.FLAVOR_SIMPLE,
                           Variables.SOURCE_MAKEFILE, str(makelevel))

        self.variables.set('MAKECMDGOALS', Variables.FLAVOR_SIMPLE,
                           Variables.SOURCE_AUTOMATIC, ' '.join(targets))

        for vname, val in implicit.variables.iteritems():
            self.variables.set(vname,
                               Variables.FLAVOR_SIMPLE,
                               Variables.SOURCE_IMPLICIT, val)

    def foundtarget(self, t):
        """
        Inform the makefile of a target which is a candidate for being the default target,
        if there isn't already a default target.
        """
        if self.defaulttarget is None and t != '.PHONY':
            self.defaulttarget = t

    def getpatternvariables(self, pattern):
        assert isinstance(pattern, Pattern)

        for p, v in self._patternvariables:
            if p == pattern:
                return v

        v = Variables()
        self._patternvariables.append( (pattern, v) )
        return v

    def getpatternvariablesfor(self, target):
        for p, v in self._patternvariables:
            if p.match(target):
                yield v

    def hastarget(self, target):
        return target in self._targets

    def gettarget(self, target):
        assert isinstance(target, str)

        target = target.rstrip('/')

        assert target != '', "empty target?"

        if target.find('*') != -1 or target.find('?') != -1 or target.find('[') != -1:
            raise DataError("wildcards should have been expanded by the parser: '%s'" % (target,))

        t = self._targets.get(target, None)
        if t is None:
            t = Target(target, self)
            self._targets[target] = t
        return t

    def appendimplicitrule(self, rule):
        assert isinstance(rule, PatternRule)
        self.implicitrules.append(rule)

    def finishparsing(self):
        """
        Various activities, such as "eval", are not allowed after parsing is
        finished. In addition, various warnings and errors can only be issued
        after the parsing data model is complete. All dependency resolution
        and rule execution requires that parsing be finished.
        """
        self.parsingfinished = True

        flavor, source, value = self.variables.get('GPATH')
        if value is not None and value.resolvestr(self, self.variables, ['GPATH']).strip() != '':
            raise DataError('GPATH was set: pymake does not support GPATH semantics')

        flavor, source, value = self.variables.get('VPATH')
        if value is None:
            self._vpath = []
        else:
            self._vpath = filter(lambda e: e != '',
                                 re.split('[%s\s]+' % os.pathsep,
                                          value.resolvestr(self, self.variables, ['VPATH'])))

        targets = list(self._targets.itervalues())
        for t in targets:
            t.explicit = True
            for r in t.rules:
                for p in r.prerequisites:
                    self.gettarget(p).explicit = True

        np = self.gettarget('.NOTPARALLEL')
        if len(np.rules):
            self.context = process.getcontext(1)

        self.error = False

    def include(self, path, required=True, weak=False, loc=None):
        """
        Include the makefile at `path`.
        """
        self.included.append((path, required))
        fspath = util.normaljoin(self.workdir, path)
        if os.path.exists(fspath):
            stmts = parser.parsefile(fspath)
            self.variables.append('MAKEFILE_LIST', Variables.SOURCE_AUTOMATIC, path, None, self)
            stmts.execute(self, weak=weak)
            self.gettarget(path).explicit = True

    def addvpath(self, pattern, dirs):
        """
        Add a directory to the vpath search for the given pattern.
        """
        self._patternvpaths.append((pattern, dirs))

    def clearvpath(self, pattern):
        """
        Clear vpaths for the given pattern.
        """
        self._patternvpaths = [(p, dirs)
                               for p, dirs in self._patternvpaths
                               if not p.match(pattern)]

    def clearallvpaths(self):
        self._patternvpaths = []

    def getvpath(self, target):
        vp = list(self._vpath)
        for p, dirs in self._patternvpaths:
            if p.match(target):
                vp.extend(dirs)

        return withoutdups(vp)

    def remakemakefiles(self, cb):
        mlist = []
        for f, required in self.included:
            t = self.gettarget(f)
            t.explicit = True
            t.resolvevpath(self)
            oldmtime = t.mtime

            mlist.append((t, oldmtime))

        _RemakeContext(self, cb)

    def getsubenvironment(self, variables):
        env = dict(self.env)
        for vname, v in self.exportedvars.iteritems():
            if v:
                flavor, source, val = variables.get(vname)
                if val is None:
                    strval = ''
                else:
                    strval = val.resolvestr(self, variables, [vname])
                env[vname] = strval
            else:
                env.pop(vname, None)

        makeflags = ''

        env['MAKELEVEL'] = str(self.makelevel + 1)
        return env<|MERGE_RESOLUTION|>--- conflicted
+++ resolved
@@ -1211,13 +1211,8 @@
     for c in rule.commands:
         cstring = c.resolvestr(makefile, v)
         for cline in splitcommand(cstring):
-<<<<<<< HEAD
-            cline, isHidden, isRecursive, ignoreErrors = findmodifiers(cline)
+            cline, isHidden, isRecursive, ignoreErrors, isNative = findmodifiers(cline)
             if isHidden or makefile.silent:
-=======
-            cline, isHidden, isRecursive, ignoreErrors, isNative = findmodifiers(cline)
-            if isHidden:
->>>>>>> a9794a7e
                 echo = None
             else:
                 echo = "%s$ %s" % (c.loc, cline)
