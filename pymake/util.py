import os

def makeobject(proplist, **kwargs):
    class P(object):
        __slots__ = proplist

    p = P()
    for k, v in kwargs.iteritems():
        setattr(p, k, v)
    return p

class MakeError(Exception):
    def __init__(self, message, loc=None):
        self.message = message
        self.loc = loc

    def __str__(self):
        locstr = ''
        if self.loc is not None:
            locstr = "%s:" % (self.loc,)

        return "%s%s" % (locstr, self.message)

<<<<<<< HEAD
if hasattr(str, 'partition'):
    def strpartition(str, token):
        return str.partition(token)

    def strrpartition(str, token):
        return str.rpartition(token)

else:
    def strpartition(str, token):
        """Python 2.4 compatible str.partition"""

        offset = str.find(token)
        if offset == -1:
            return str, '', ''

        return str[:offset], token, str[offset + len(token):]

    def strrpartition(str, token):
        """Python 2.4 compatible str.rpartition"""

        offset = str.rfind(token)
        if offset == -1:
            return '', '', str

        return str[:offset], token, str[offset + len(token):]

try:
    from __builtins__ import any
except ImportError:
    def any(it):
        for i in it:
            if i:
                return True
        return False
=======
def checkmsyscompat():
    """For msys compatibility on windows, honor the SHELL environment variable,
    and if $MSYSTEM == MINGW32, run commands through $SHELL -c instead of
    letting Python use the system shell."""
    if 'SHELL' in os.environ:
        shell = os.environ['SHELL']
    elif 'COMSPEC' in os.environ:
        shell = os.environ['COMSPEC']
    else:
        raise DataError("Can't find a suitable shell!")

    msys = False
    if 'MSYSTEM' in os.environ and os.environ['MSYSTEM'] == 'MINGW32':
        msys = True
        if not shell.lower().endswith(".exe"):
            shell += ".exe"
    return (shell, msys)
>>>>>>> cf6578c8
<|MERGE_RESOLUTION|>--- conflicted
+++ resolved
@@ -21,7 +21,24 @@
 
         return "%s%s" % (locstr, self.message)
 
-<<<<<<< HEAD
+def checkmsyscompat():
+    """For msys compatibility on windows, honor the SHELL environment variable,
+    and if $MSYSTEM == MINGW32, run commands through $SHELL -c instead of
+    letting Python use the system shell."""
+    if 'SHELL' in os.environ:
+        shell = os.environ['SHELL']
+    elif 'COMSPEC' in os.environ:
+        shell = os.environ['COMSPEC']
+    else:
+        raise DataError("Can't find a suitable shell!")
+
+    msys = False
+    if 'MSYSTEM' in os.environ and os.environ['MSYSTEM'] == 'MINGW32':
+        msys = True
+        if not shell.lower().endswith(".exe"):
+            shell += ".exe"
+    return (shell, msys)
+
 if hasattr(str, 'partition'):
     def strpartition(str, token):
         return str.partition(token)
@@ -55,23 +72,4 @@
         for i in it:
             if i:
                 return True
-        return False
-=======
-def checkmsyscompat():
-    """For msys compatibility on windows, honor the SHELL environment variable,
-    and if $MSYSTEM == MINGW32, run commands through $SHELL -c instead of
-    letting Python use the system shell."""
-    if 'SHELL' in os.environ:
-        shell = os.environ['SHELL']
-    elif 'COMSPEC' in os.environ:
-        shell = os.environ['COMSPEC']
-    else:
-        raise DataError("Can't find a suitable shell!")
-
-    msys = False
-    if 'MSYSTEM' in os.environ and os.environ['MSYSTEM'] == 'MINGW32':
-        msys = True
-        if not shell.lower().endswith(".exe"):
-            shell += ".exe"
-    return (shell, msys)
->>>>>>> cf6578c8
+        return False